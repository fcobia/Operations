//
//  GroupOperation.swift
//  Operations
//
//  Created by Daniel Thorpe on 18/07/2015.
//  Copyright © 2015 Daniel Thorpe. All rights reserved.
//

import Foundation

// swiftlint:disable file_length

/**
An `Operation` subclass which enables the grouping
of other operations. Use `GroupOperation`s to associate
related operations together, thereby creating higher
levels of abstractions.

Additionally, `GroupOperation`s are useful as a way
of creating Operations which may repeat themselves before
subsequent operations can run. For example, authentication
operations.
*/
public class GroupOperation: Operation, OperationQueueDelegate {

    typealias ErrorsByOperation = [NSOperation: [ErrorType]]
    internal struct Errors {
        var fatal = Array<ErrorType>()
        var attemptedRecovery: ErrorsByOperation = [:]

        var previousAttempts: [ErrorType] {
            return Array(FlattenSequence(attemptedRecovery.values))
        }

        var all: [ErrorType] {
            get {
                var tmp: [ErrorType] = fatal
                tmp.appendContentsOf(previousAttempts)
                return tmp
            }
        }
    }

    private let finishingOperation = NSBlockOperation { }
    private var protectedErrors = Protector(Errors())
    private var canFinishOperation: GroupOperation.CanFinishOperation!
    private var isGroupFinishing = false
    private let groupFinishLock = NSRecursiveLock()
    private var isAddingOperationsGroup = dispatch_group_create()

    /// - returns: the OperationQueue the group runs operations on.
    public let queue = OperationQueue()

    /// - returns: the operations which have been added to the queue
    public private(set) var operations: [NSOperation] {
        get {
            return _operations.read { $0 }
        }
        set {
            _operations.write { (inout ward: [NSOperation]) in
                ward = newValue
            }
        }
    }
    private var _operations: Protector<[NSOperation]>

    public override var userIntent: Operation.UserIntent {
        didSet {
            let (nsops, ops) = operations.splitNSOperationsAndOperations
            nsops.forEach { $0.setQualityOfServiceFromUserIntent(userIntent) }
            ops.forEach { $0.userIntent = userIntent }
        }
    }

    /**
    Designated initializer.

    - parameter operations: an array of `NSOperation`s.
    */
    public init(operations ops: [NSOperation]) {
        _operations = Protector<[NSOperation]>(ops)
        // GroupOperation handles calling finish() on cancellation once all of its children have cancelled and finished
        // and its finishingOperation has finished.
        super.init(disableAutomaticFinishing: true) // Override default Operation finishing behavior
        canFinishOperation = GroupOperation.CanFinishOperation(parentGroupOperation: self)
        name = "Group Operation"
        queue.suspended = true
        queue.delegate = self
        userIntent = operations.userIntent
        addObserver(DidCancelObserver { [unowned self] operation in
            if operation === self {
                let errors = operation.errors
                if errors.isEmpty {
                    self.operations.forEach { $0.cancel() }
                }
                else {
                    let (nsops, ops) = self.operations.splitNSOperationsAndOperations
                    nsops.forEach { $0.cancel() }
                    ops.forEach { $0.cancelWithError(OperationError.ParentOperationCancelledWithErrors(errors)) }
                }
            }
        })
    }

    /// Convenience initializer for direct usage without subclassing.
    public convenience init(operations: NSOperation...) {
        self.init(operations: operations)
    }

    /**
     Executes the group by adding the operations to the queue. Then
     starting the queue, and adding the finishing operation.
    */
    public override func execute() {
        _addOperations(operations.filter { !self.queue.operations.contains($0) }, addToOperationsArray: false)
        _addCanFinishOperation(canFinishOperation)
        queue.addOperation(finishingOperation)
        queue.suspended = false
    }

    /**
     Add an `NSOperation` to the group's queue.

     - parameter operation: an `NSOperation` instance.
    */
    public func addOperation(operation: NSOperation) {
        addOperations(operation)
    }

    /**
     Add multiple operations at once.

     - parameter operations: an array of `NSOperation` instances.
     */
    public func addOperations(operations: NSOperation...) {
        addOperations(operations)
    }

    /**
     Add multiple operations at once.

     - parameter operations: an array of `NSOperation` instances.
     */
    public func addOperations(additional: [NSOperation]) {
        _addOperations(additional, addToOperationsArray: true)
    }

    private func _addOperations(additional: [NSOperation], addToOperationsArray: Bool = true) {

        if additional.count > 0 {

            let shouldAddOperations = groupFinishLock.withCriticalScope { () -> Bool in
                guard !isGroupFinishing else { return false }
                dispatch_group_enter(isAddingOperationsGroup)
                return true
            }

            guard shouldAddOperations else {
                if !finishingOperation.finished {
                    assertionFailure("Cannot add new operations to a group after the group has started to finish.")
                }
                else {
                    assertionFailure("Cannot add new operations to a group after the group has completed.")
                }
                return
            }

            var handledCancelled = false
            if cancelled {
                additional.forEachOperation { $0.cancel() }
                handledCancelled = true
            }
            let logSeverity = log.severity
            additional.forEachOperation { $0.log.severity = logSeverity }

            queue.addOperations(additional)

            if addToOperationsArray {
                _operations.appendContentsOf(additional)
            }

            if !handledCancelled && cancelled {
                // It is possible that the cancellation happened before adding the
                // additional operations to the operations array.
                // Thus, ensure that all additional operations are cancelled.
                additional.forEachOperation { if !$0.cancelled { $0.cancel() } }
            }

            groupFinishLock.withCriticalScope {
                dispatch_group_leave(isAddingOperationsGroup)
            }
        }
    }
<<<<<<< HEAD

    /**
     This method is called when a child operation in the group will finish with errors.

     Often an operation will finish with errors become some of its pre-requisites were not
     met. Errors of this nature should be recoverable. This can be done by re-trying the
     original operation, but with another operation which fulfil the pre-requisites as a
     dependency.

     If the errors were recovered from, return true from this method, else return false.

     Errors which are not handled will result in the Group finishing with errors.

     - parameter errors: an [ErrorType], the errors of the child operation
     - parameter operation: the child operation which is finishing
     - returns: a Boolean, return true if the errors were handled, else return false.
     */
    public func willAttemptRecoveryFromErrors(errors: [ErrorType], inOperation operation: NSOperation) -> Bool {
        return false
    }

    /**
     This method is only called when a child operation finishes without any errors.

     - parameter operation: the child operation which will finish without errors
    */
    public func willFinishOperation(operation: NSOperation) {
        // no-op
    }

    @available(*, unavailable, message="Rewrite your GroupOperation subclass as this method is no longer used.")
    public func willFinishOperation(operation: NSOperation, withErrors errors: [ErrorType]) {
        var message = "Attention!!\n"
        message += "Rewrite your GroupOperation subclass as this method is no longer used.\n"
        message += "Override willFinishOperation(_: NSOperation) to manage scheduling of child operations."
        message += "Override willAttemptRecoveryFromErrors(_: [ErrorType], inOperation: NSOperation) to do error handling."
        message += "See code documentation for more details."
        assert(true, message)
=======

    /**
     This method is called when a child operation in the group will finish with errors.

     Often an operation will finish with errors become some of its pre-requisites were not
     met. Errors of this nature should be recoverable. This can be done by re-trying the
     original operation, but with another operation which fulfil the pre-requisites as a
     dependency.

     If the errors were recovered from, return true from this method, else return false.

     Errors which are not handled will result in the Group finishing with errors.

     - parameter errors: an [ErrorType], the errors of the child operation
     - parameter operation: the child operation which is finishing
     - returns: a Boolean, return true if the errors were handled, else return false.
     */
    public func willAttemptRecoveryFromErrors(errors: [ErrorType], inOperation operation: NSOperation) -> Bool {
        return false
>>>>>>> 2b8a4ad3
    }

    /**
     This method is only called when a child operation finishes without any errors.

<<<<<<< HEAD
    internal func child(child: NSOperation, didEncounterFatalErrors errors: [ErrorType]) {
        addFatalErrors(errors)
    }
=======
     - parameter operation: the child operation which will finish without errors
    */
    public func willFinishOperation(operation: NSOperation) {
        // no-op
    }

    @available(*, unavailable, message="Refactor your GroupOperation subclass as this method is no longer used.\n Override willFinishOperation(_: NSOperation) to manage scheduling of child operations. Override willAttemptRecoveryFromErrors(_: [ErrorType], inOperation: NSOperation) to do error handling. See code documentation for more details.")
    public func willFinishOperation(operation: NSOperation, withErrors errors: [ErrorType]) { }

    @available(*, unavailable, renamed="willFinishOperation")
    public func operationDidFinish(operation: NSOperation, withErrors errors: [ErrorType]) { }

    internal func child(child: NSOperation, didEncounterFatalErrors errors: [ErrorType]) {
        addFatalErrors(errors)
    }
>>>>>>> 2b8a4ad3

    internal func child(child: NSOperation, didAttemptRecoveryFromErrors errors: [ErrorType]) {
        protectedErrors.write { (inout tmp: Errors) in
            tmp.attemptedRecovery[child] = errors
        }
    }

    // MARK: - OperationQueueDelegate

    /**
     The group operation acts as its own queue's delegate. When an operation is added to the queue,
     assuming that the group operation is not yet finishing or finished, then we add the operation
     as a dependency to an internal "barrier" operation that separates executing from finishing state.

     The purpose of this is to keep the internal operation as a final child operation that executes
     when there are no more operations in the group operation, safely handling the transition of
     group operation state.
     */
    public func operationQueue(queue: OperationQueue, willAddOperation operation: NSOperation) {
        guard queue === self.queue else { return }

        assert(!finishingOperation.executing, "Cannot add new operations to a group after the group has started to finish.")
        assert(!finishingOperation.finished, "Cannot add new operations to a group after the group has completed.")

        if operation !== finishingOperation {
            let shouldContinue = groupFinishLock.withCriticalScope { () -> Bool in
                guard !isGroupFinishing else {
                    assertionFailure("Cannot add new operations to a group after the group has started to finish.")
                    return false
                }
                dispatch_group_enter(isAddingOperationsGroup)
                return true
            }
            
            guard shouldContinue else { return }

            willAddChildOperationObservers.forEach { $0.groupOperation(self, willAddChildOperation: operation) }

            canFinishOperation.addDependency(operation)
            
            groupFinishLock.withCriticalScope {
                dispatch_group_leave(isAddingOperationsGroup)
            }
        }
    }

    /**
     The group operation acts as it's own queue's delegate. When an operation finishes, if the
     operation is the finishing operation, we finish the group operation here. Else, the group is
     notified (using `operationDidFinish` that a child operation has finished.
     */
    public func operationQueue(queue: OperationQueue, willFinishOperation operation: NSOperation, withErrors errors: [ErrorType]) {
        guard queue === self.queue else { return }

        if !errors.isEmpty {
            if willAttemptRecoveryFromErrors(errors, inOperation: operation) {
                child(operation, didAttemptRecoveryFromErrors: errors)
            }
            else {
                child(operation, didEncounterFatalErrors: errors)
            }
        }
        else if operation !== finishingOperation {
            willFinishOperation(operation)
        }
    }

    public func operationQueue(queue: OperationQueue, didFinishOperation operation: NSOperation, withErrors errors: [ErrorType]) {
        guard queue === self.queue else { return }

        if operation === finishingOperation {
            finish(fatalErrors)
            queue.suspended = true
        }
    }

    public func operationQueue(queue: OperationQueue, willProduceOperation operation: NSOperation) {
        guard queue === self.queue else { return }

        // Ensure that produced operations are added to GroupOperation's
        // internal operations array (and cancelled if appropriate)

        let shouldContinue = groupFinishLock.withCriticalScope { () -> Bool in
            assert(!finishingOperation.finished, "Cannot produce new operations within a group after the group has completed.")
            guard !isGroupFinishing else {
                assertionFailure("Cannot produce new operations within a group after the group has started to finish.")
                return false
            }
            dispatch_group_enter(isAddingOperationsGroup)
            return true
        }

        guard shouldContinue else { return }

        _operations.append(operation)
        if cancelled && !operation.cancelled {
            operation.cancel()
        }

        groupFinishLock.withCriticalScope {
            dispatch_group_leave(isAddingOperationsGroup)
        }
    }
}

public extension GroupOperation {

    internal var internalErrors: Errors {
        return protectedErrors.read { $0 }
    }

    /// - returns: the errors which could not be recovered from
    var fatalErrors: [ErrorType] {
        return internalErrors.fatal
    }

    /**
     Appends a fatal error.
     - parameter error: an ErrorType
    */
    final func addFatalError(error: ErrorType) {
        addFatalErrors([error])
    }

    /**
     Appends an array of fatal errors.
     - parameter errors: an [ErrorType]
     */
    final func addFatalErrors(errors: [ErrorType]) {
        protectedErrors.write { (inout tmp: Errors) in
            tmp.fatal.appendContentsOf(errors)
        }
    }

    internal func didRecoverFromOperationErrors(operation: NSOperation) {
        if let _ = internalErrors.attemptedRecovery[operation] {
            log.verbose("successfully recovered from errors in \(operation)")
            protectedErrors.write { (inout tmp: Errors) in
                tmp.attemptedRecovery.removeValueForKey(operation)
            }
        }
    }

    internal func didNotRecoverFromOperationErrors(operation: NSOperation) {
        log.verbose("failed to recover from errors in \(operation)")
        protectedErrors.write { (inout tmp: Errors) in
            if let errors = tmp.attemptedRecovery.removeValueForKey(operation) {
                tmp.fatal.appendContentsOf(errors)
            }
        }
    }
}

public extension GroupOperation {

    @available(*, unavailable, renamed="fatalErrors")
    var aggregateErrors: [ErrorType] {
        return fatalErrors
    }

    @available(*, unavailable, renamed="addFatalError")
    final func aggregateError(error: ErrorType) {
        addFatalError(error)
    }
}

public protocol GroupOperationWillAddChildObserver: OperationObserverType {

    func groupOperation(group: GroupOperation, willAddChildOperation child: NSOperation)
}

extension GroupOperation {

    internal var willAddChildOperationObservers: [GroupOperationWillAddChildObserver] {
        return observers.flatMap { $0 as? GroupOperationWillAddChildObserver }
    }
}

/**
 WillAddChildObserver is an observer which will execute a
 closure when the group operation it is attaches to adds a
 child operation to its queue.
 */
public struct WillAddChildObserver: GroupOperationWillAddChildObserver {
    public typealias BlockType = (group: GroupOperation, child: NSOperation) -> Void

    private let block: BlockType

    /// - returns: a block which is called when the observer is attached to an operation
    public var didAttachToOperation: DidAttachToOperationBlock? = .None

    /**
     Initialize the observer with a block.

     - parameter willAddChild: the `WillAddChildObserver.BlockType`
     - returns: an observer.
     */
    public init(willAddChild: BlockType) {
        self.block = willAddChild
    }

    /// Conforms to GroupOperationWillAddChildObserver
    public func groupOperation(group: GroupOperation, willAddChildOperation child: NSOperation) {
        block(group: group, child: child)
    }

    /// Base OperationObserverType method
    public func didAttachToOperation(operation: Operation) {
        didAttachToOperation?(operation: operation)
    }
}

private extension GroupOperation {
    /**
     The group operation handles thread-safe addition of operations by utilizing two final operations:
     - a CanFinishOperation which manages handling GroupOperation internal state and has every child
       operation as a dependency
     - a finishingOperation, which has the CanFinishOperation as a dependency

     The purpose of this is to handle the possibility that GroupOperation.addOperation() or
     GroupOperation.queue.addOperation() are called right after all current child operations have
     completed (i.e. after the CanFinishOperation has been set to ready), but *prior* to being able
     to process that the GroupOperation is finishing (i.e. prior to the CanFinishOperation executing and
     acquiring the GroupOperation.groupFinishLock to set state).
     */
    private class CanFinishOperation: NSOperation {
        private weak var parent: GroupOperation?
        private var _finished = false
        private var _executing = false

        init(parentGroupOperation: GroupOperation) {
            self.parent = parentGroupOperation
            super.init()
        }
        override func start() {

            // Override NSOperation.start() because this operation may have to
            // finish asynchronously (if it has to register to be notified when
            // operations are no longer being added concurrently).
            //
            // Since we override start(), it is important to send NSOperation
            // isExecuting / isFinished KVO notifications.
            //
            // (Otherwise, the operation may not be released, there may be
            // problems with dependencies, with the queue's handling of
            // maxConcurrentOperationCount, etc.)

            executing = true

            main()
        }
        override func main() {
            execute()
        }
        func execute() {
            if let parent = parent {

                // All operations that were added as a side-effect of anything up to
                // WillFinishObservers of prior operations should have been executed.
                //
                // Handle an edge case caused by concurrent calls to GroupOperation.addOperations()

                let isWaiting = parent.groupFinishLock.withCriticalScope { () -> Bool in

                    // Is anything currently adding operations?
                    guard dispatch_group_wait(parent.isAddingOperationsGroup, DISPATCH_TIME_NOW) == 0 else {
                        // Operations are actively being added to the group
                        // Wait for this to complete before proceeding.
                        //
                        // Register to dispatch a new call to execute() in the future, after the
                        // wait completes (i.e. after concurrent calls to GroupOperation.addOperations()
                        // have completed), and return from this call to execute() without finishing
                        // the operation.
                        dispatch_group_notify(parent.isAddingOperationsGroup, Queue(qos: qualityOfService).queue, execute)
                        return true
                    }

                    // Check whether new operations were added prior to the lock
                    // by checking for child operations that are not finished.

                    let activeOperations = parent.operations.filter({ !$0.finished })
                    if !activeOperations.isEmpty {

                        // Child operations were added after this CanFinishOperation became
                        // ready, but before it executed or before the lock could be acquired.
                        //
                        // The GroupOperation should wait for these child operations to finish
                        // before finishing. Add the oustanding child operations as
                        // dependencies to a new CanFinishOperation, and add that as the
                        // GroupOperation's new CanFinishOperation.

                        let newCanFinishOp = GroupOperation.CanFinishOperation(parentGroupOperation: parent)

                        activeOperations.forEach { op in
                            newCanFinishOp.addDependency(op)
                        }

                        parent.canFinishOperation = newCanFinishOp

                        parent._addCanFinishOperation(newCanFinishOp)
                    }
                    else {
                        // There are no additional operations to handle.
                        // Ensure that no new operations can be added.
                        parent.isGroupFinishing = true
                    }
                    return false
                }

                guard !isWaiting else { return }
            }

            executing = false
            finished = true
        }
        override private(set) var executing: Bool {
            get {
                return _executing
            }
            set {
                willChangeValueForKey("isExecuting")
                _executing = newValue
                didChangeValueForKey("isExecuting")
            }
        }
        override private(set) var finished: Bool {
            get {
                return _finished
            }
            set {
                willChangeValueForKey("isFinished")
                _finished = newValue
                didChangeValueForKey("isFinished")
            }
        }
    }

    private func _addCanFinishOperation(canFinishOperation: GroupOperation.CanFinishOperation) {
        finishingOperation.addDependency(canFinishOperation)
        queue._addCanFinishOperation(canFinishOperation)
    }
}

private extension OperationQueue {
    private func _addCanFinishOperation(canFinishOperation: GroupOperation.CanFinishOperation) {
        // Do not add observers (not needed - CanFinishOperation is an implementation detail of GroupOperation)
        // Do not add conditions (CanFinishOperation has none)
        // Call NSOperationQueue.addOperation() directly
        super.addOperation(canFinishOperation)
    }
}<|MERGE_RESOLUTION|>--- conflicted
+++ resolved
@@ -191,7 +191,6 @@
             }
         }
     }
-<<<<<<< HEAD
 
     /**
      This method is called when a child operation in the group will finish with errors.
@@ -222,61 +221,15 @@
         // no-op
     }
 
-    @available(*, unavailable, message="Rewrite your GroupOperation subclass as this method is no longer used.")
-    public func willFinishOperation(operation: NSOperation, withErrors errors: [ErrorType]) {
-        var message = "Attention!!\n"
-        message += "Rewrite your GroupOperation subclass as this method is no longer used.\n"
-        message += "Override willFinishOperation(_: NSOperation) to manage scheduling of child operations."
-        message += "Override willAttemptRecoveryFromErrors(_: [ErrorType], inOperation: NSOperation) to do error handling."
-        message += "See code documentation for more details."
-        assert(true, message)
-=======
-
-    /**
-     This method is called when a child operation in the group will finish with errors.
-
-     Often an operation will finish with errors become some of its pre-requisites were not
-     met. Errors of this nature should be recoverable. This can be done by re-trying the
-     original operation, but with another operation which fulfil the pre-requisites as a
-     dependency.
-
-     If the errors were recovered from, return true from this method, else return false.
-
-     Errors which are not handled will result in the Group finishing with errors.
-
-     - parameter errors: an [ErrorType], the errors of the child operation
-     - parameter operation: the child operation which is finishing
-     - returns: a Boolean, return true if the errors were handled, else return false.
-     */
-    public func willAttemptRecoveryFromErrors(errors: [ErrorType], inOperation operation: NSOperation) -> Bool {
-        return false
->>>>>>> 2b8a4ad3
-    }
-
-    /**
-     This method is only called when a child operation finishes without any errors.
-
-<<<<<<< HEAD
+    @available(*, unavailable, message="Refactor your GroupOperation subclass as this method is no longer used.\n Override willFinishOperation(_: NSOperation) to manage scheduling of child operations. Override willAttemptRecoveryFromErrors(_: [ErrorType], inOperation: NSOperation) to do error handling. See code documentation for more details.")
+    public func willFinishOperation(operation: NSOperation, withErrors errors: [ErrorType]) { }
+
+    @available(*, unavailable, renamed="willFinishOperation")
+    public func operationDidFinish(operation: NSOperation, withErrors errors: [ErrorType]) { }
+
     internal func child(child: NSOperation, didEncounterFatalErrors errors: [ErrorType]) {
         addFatalErrors(errors)
     }
-=======
-     - parameter operation: the child operation which will finish without errors
-    */
-    public func willFinishOperation(operation: NSOperation) {
-        // no-op
-    }
-
-    @available(*, unavailable, message="Refactor your GroupOperation subclass as this method is no longer used.\n Override willFinishOperation(_: NSOperation) to manage scheduling of child operations. Override willAttemptRecoveryFromErrors(_: [ErrorType], inOperation: NSOperation) to do error handling. See code documentation for more details.")
-    public func willFinishOperation(operation: NSOperation, withErrors errors: [ErrorType]) { }
-
-    @available(*, unavailable, renamed="willFinishOperation")
-    public func operationDidFinish(operation: NSOperation, withErrors errors: [ErrorType]) { }
-
-    internal func child(child: NSOperation, didEncounterFatalErrors errors: [ErrorType]) {
-        addFatalErrors(errors)
-    }
->>>>>>> 2b8a4ad3
 
     internal func child(child: NSOperation, didAttemptRecoveryFromErrors errors: [ErrorType]) {
         protectedErrors.write { (inout tmp: Errors) in
