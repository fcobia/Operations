--- conflicted
+++ resolved
@@ -13,13 +13,9 @@
 		652122D71B5C407100E26052 /* MutuallyExclusive.swift in Sources */ = {isa = PBXBuildFile; fileRef = 652122D61B5C407100E26052 /* MutuallyExclusive.swift */; };
 		652122D91B5C427F00E26052 /* MutualExclusiveTests.swift in Sources */ = {isa = PBXBuildFile; fileRef = 652122D81B5C427F00E26052 /* MutualExclusiveTests.swift */; };
 		652E271F1B62C13400A53AA6 /* GatedOperationTests.swift in Sources */ = {isa = PBXBuildFile; fileRef = 652E271E1B62C13400A53AA6 /* GatedOperationTests.swift */; };
-<<<<<<< HEAD
-		653E59FC1B64843900AAAA98 /* LocationPermissionCondition.swift in Sources */ = {isa = PBXBuildFile; fileRef = 653E59FB1B64843900AAAA98 /* LocationPermissionCondition.swift */; };
-=======
 		653E5A001B64899F00AAAA98 /* NegatedCondition.swift in Sources */ = {isa = PBXBuildFile; fileRef = 653E59FF1B64899F00AAAA98 /* NegatedCondition.swift */; };
 		654308461B648D090081C211 /* NegatedConditionTests.swift in Sources */ = {isa = PBXBuildFile; fileRef = 654308451B648D090081C211 /* NegatedConditionTests.swift */; };
 		654308481B6490740081C211 /* SlientCondition.swift in Sources */ = {isa = PBXBuildFile; fileRef = 654308471B6490740081C211 /* SlientCondition.swift */; };
->>>>>>> 49a2d4eb
 		654D7E701B600FA5005108E8 /* BlockConditionTests.swift in Sources */ = {isa = PBXBuildFile; fileRef = 654D7E6F1B600FA5005108E8 /* BlockConditionTests.swift */; };
 		654D7E721B6024C6005108E8 /* CloudKitOperation.swift in Sources */ = {isa = PBXBuildFile; fileRef = 654D7E711B6024C6005108E8 /* CloudKitOperation.swift */; };
 		6558091A1B60292500CF0722 /* CloudKitOperationTests.swift in Sources */ = {isa = PBXBuildFile; fileRef = 655809191B60292500CF0722 /* CloudKitOperationTests.swift */; };
@@ -72,13 +68,9 @@
 		652122D61B5C407100E26052 /* MutuallyExclusive.swift */ = {isa = PBXFileReference; fileEncoding = 4; lastKnownFileType = sourcecode.swift; path = MutuallyExclusive.swift; sourceTree = "<group>"; };
 		652122D81B5C427F00E26052 /* MutualExclusiveTests.swift */ = {isa = PBXFileReference; fileEncoding = 4; lastKnownFileType = sourcecode.swift; path = MutualExclusiveTests.swift; sourceTree = "<group>"; };
 		652E271E1B62C13400A53AA6 /* GatedOperationTests.swift */ = {isa = PBXFileReference; fileEncoding = 4; lastKnownFileType = sourcecode.swift; path = GatedOperationTests.swift; sourceTree = "<group>"; };
-<<<<<<< HEAD
-		653E59FB1B64843900AAAA98 /* LocationPermissionCondition.swift */ = {isa = PBXFileReference; fileEncoding = 4; lastKnownFileType = sourcecode.swift; name = LocationPermissionCondition.swift; path = Permissions/LocationPermissionCondition.swift; sourceTree = "<group>"; };
-=======
 		653E59FF1B64899F00AAAA98 /* NegatedCondition.swift */ = {isa = PBXFileReference; fileEncoding = 4; lastKnownFileType = sourcecode.swift; path = NegatedCondition.swift; sourceTree = "<group>"; };
 		654308451B648D090081C211 /* NegatedConditionTests.swift */ = {isa = PBXFileReference; fileEncoding = 4; lastKnownFileType = sourcecode.swift; path = NegatedConditionTests.swift; sourceTree = "<group>"; };
 		654308471B6490740081C211 /* SlientCondition.swift */ = {isa = PBXFileReference; fileEncoding = 4; lastKnownFileType = sourcecode.swift; path = SlientCondition.swift; sourceTree = "<group>"; };
->>>>>>> 49a2d4eb
 		654D7E6F1B600FA5005108E8 /* BlockConditionTests.swift */ = {isa = PBXFileReference; fileEncoding = 4; lastKnownFileType = sourcecode.swift; path = BlockConditionTests.swift; sourceTree = "<group>"; };
 		654D7E711B6024C6005108E8 /* CloudKitOperation.swift */ = {isa = PBXFileReference; fileEncoding = 4; lastKnownFileType = sourcecode.swift; path = CloudKitOperation.swift; sourceTree = "<group>"; };
 		655809191B60292500CF0722 /* CloudKitOperationTests.swift */ = {isa = PBXFileReference; fileEncoding = 4; lastKnownFileType = sourcecode.swift; path = CloudKitOperationTests.swift; sourceTree = "<group>"; };
@@ -140,7 +132,6 @@
 			isa = PBXGroup;
 			children = (
 				6560100B1B5C64E20052EE78 /* CloudCondition.swift */,
-				653E59FB1B64843900AAAA98 /* LocationPermissionCondition.swift */,
 			);
 			name = Permissions;
 			sourceTree = "<group>";
@@ -401,7 +392,6 @@
 				65CB76FD1B3F284A00791E18 /* OperationObserver.swift in Sources */,
 				65CB76FE1B3F284A00791E18 /* TimeoutObserver.swift in Sources */,
 				65D6F5791B5AE925003D35AD /* GroupOperation.swift in Sources */,
-				653E59FC1B64843900AAAA98 /* LocationPermissionCondition.swift in Sources */,
 			);
 			runOnlyForDeploymentPostprocessing = 0;
 		};
