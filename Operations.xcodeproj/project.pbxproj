// !$*UTF8*$!
{
	archiveVersion = 1;
	classes = {
	};
	objectVersion = 46;
	objects = {

/* Begin PBXBuildFile section */
		6503CB791B626BF800691029 /* LoggingObserver.swift in Sources */ = {isa = PBXBuildFile; fileRef = 6503CB781B626BF800691029 /* LoggingObserver.swift */; };
		650630331B629161005BD9F8 /* GatedOperation.swift in Sources */ = {isa = PBXBuildFile; fileRef = 650630321B629161005BD9F8 /* GatedOperation.swift */; };
		6514BE5A1B65993F0020A39D /* LocationCondition.swift in Sources */ = {isa = PBXBuildFile; fileRef = 6514BE591B65993F0020A39D /* LocationCondition.swift */; };
		652122D21B5C2F4700E26052 /* ReachabilityConditionTests.swift in Sources */ = {isa = PBXBuildFile; fileRef = 652122D11B5C2F4700E26052 /* ReachabilityConditionTests.swift */; };
		652122D71B5C407100E26052 /* MutuallyExclusive.swift in Sources */ = {isa = PBXBuildFile; fileRef = 652122D61B5C407100E26052 /* MutuallyExclusive.swift */; };
		652122D91B5C427F00E26052 /* MutualExclusiveTests.swift in Sources */ = {isa = PBXBuildFile; fileRef = 652122D81B5C427F00E26052 /* MutualExclusiveTests.swift */; };
		65234B231B9381280092FF7C /* SilentConditionTests.swift in Sources */ = {isa = PBXBuildFile; fileRef = 65234B221B9381280092FF7C /* SilentConditionTests.swift */; settings = {ASSET_TAGS = (); }; };
		6526AC101B854CB0000D410C /* AddressBookConditionTests.swift in Sources */ = {isa = PBXBuildFile; fileRef = 65343F8B1B667FC70022968E /* AddressBookConditionTests.swift */; };
		6526AC121B854CBE000D410C /* AddressBookTests.swift in Sources */ = {isa = PBXBuildFile; fileRef = 6526AC111B854CBE000D410C /* AddressBookTests.swift */; };
		6528035B1B78CE1D00717334 /* HealthCondition.swift in Sources */ = {isa = PBXBuildFile; fileRef = 6528035A1B78CE1D00717334 /* HealthCondition.swift */; };
		6528035D1B78DB8F00717334 /* HealthConditionTests.swift in Sources */ = {isa = PBXBuildFile; fileRef = 6528035C1B78DB8F00717334 /* HealthConditionTests.swift */; };
		6528035F1B78F47100717334 /* PhotosCondition.swift in Sources */ = {isa = PBXBuildFile; fileRef = 6528035E1B78F47100717334 /* PhotosCondition.swift */; };
		652803611B78FA9900717334 /* PhotosConditionTests.swift in Sources */ = {isa = PBXBuildFile; fileRef = 652803601B78FA9900717334 /* PhotosConditionTests.swift */; };
		652803631B78FE5400717334 /* UserConfirmationCondition.swift in Sources */ = {isa = PBXBuildFile; fileRef = 652803621B78FE5400717334 /* UserConfirmationCondition.swift */; };
		652E271F1B62C13400A53AA6 /* GatedOperationTests.swift in Sources */ = {isa = PBXBuildFile; fileRef = 652E271E1B62C13400A53AA6 /* GatedOperationTests.swift */; };
		653E5A001B64899F00AAAA98 /* NegatedCondition.swift in Sources */ = {isa = PBXBuildFile; fileRef = 653E59FF1B64899F00AAAA98 /* NegatedCondition.swift */; };
		654308461B648D090081C211 /* NegatedConditionTests.swift in Sources */ = {isa = PBXBuildFile; fileRef = 654308451B648D090081C211 /* NegatedConditionTests.swift */; };
		654308481B6490740081C211 /* SlientCondition.swift in Sources */ = {isa = PBXBuildFile; fileRef = 654308471B6490740081C211 /* SlientCondition.swift */; };
		654D7E701B600FA5005108E8 /* BlockConditionTests.swift in Sources */ = {isa = PBXBuildFile; fileRef = 654D7E6F1B600FA5005108E8 /* BlockConditionTests.swift */; };
		654D7E721B6024C6005108E8 /* CloudKitOperation.swift in Sources */ = {isa = PBXBuildFile; fileRef = 654D7E711B6024C6005108E8 /* CloudKitOperation.swift */; };
		6558091C1B6049F700CF0722 /* AlertOperation.swift in Sources */ = {isa = PBXBuildFile; fileRef = 6558091B1B6049F700CF0722 /* AlertOperation.swift */; };
		6558091E1B604FD300CF0722 /* AlertOperationTests.swift in Sources */ = {isa = PBXBuildFile; fileRef = 6558091D1B604FD300CF0722 /* AlertOperationTests.swift */; };
		655E43FF1B3F43D60013A3E1 /* TimeoutObserverTests.swift in Sources */ = {isa = PBXBuildFile; fileRef = 655E43FE1B3F43D60013A3E1 /* TimeoutObserverTests.swift */; };
		6560100C1B5C64E20052EE78 /* CloudCondition.swift in Sources */ = {isa = PBXBuildFile; fileRef = 6560100B1B5C64E20052EE78 /* CloudCondition.swift */; };
		6560100E1B5C6C0E0052EE78 /* CloudConditionTests.swift in Sources */ = {isa = PBXBuildFile; fileRef = 6560100D1B5C6C0E0052EE78 /* CloudConditionTests.swift */; };
		65719F6F1B70FE090012A775 /* UserNotificationConditionTests.swift in Sources */ = {isa = PBXBuildFile; fileRef = 65719F6E1B70FE090012A775 /* UserNotificationConditionTests.swift */; };
		657729631B3D9E0E00B5D153 /* Operations.h in Headers */ = {isa = PBXBuildFile; fileRef = 657729621B3D9E0E00B5D153 /* Operations.h */; settings = {ATTRIBUTES = (Public, ); }; };
		657729691B3D9E0E00B5D153 /* Operations.framework in Frameworks */ = {isa = PBXBuildFile; fileRef = 6577295D1B3D9E0E00B5D153 /* Operations.framework */; };
		657729701B3D9E0E00B5D153 /* OperationsTests.swift in Sources */ = {isa = PBXBuildFile; fileRef = 6577296F1B3D9E0E00B5D153 /* OperationsTests.swift */; };
		657729801B3DAA0400B5D153 /* OperationCondition.swift in Sources */ = {isa = PBXBuildFile; fileRef = 6577297E1B3DAA0400B5D153 /* OperationCondition.swift */; };
		657729851B3DAAA400B5D153 /* Support.swift in Sources */ = {isa = PBXBuildFile; fileRef = 657729841B3DAAA400B5D153 /* Support.swift */; };
		65779C061B8C97AA00BE6C9D /* AddressBookOperations.swift in Sources */ = {isa = PBXBuildFile; fileRef = 65779C051B8C97AA00BE6C9D /* AddressBookOperations.swift */; };
		657A4A351B77C9DA006B3D7A /* PassbookCondition.swift in Sources */ = {isa = PBXBuildFile; fileRef = 657A4A341B77C9DA006B3D7A /* PassbookCondition.swift */; };
		657A4A371B77DAD2006B3D7A /* PassbookConditionTests.swift in Sources */ = {isa = PBXBuildFile; fileRef = 657A4A361B77DAD2006B3D7A /* PassbookConditionTests.swift */; };
		657A4A391B77E162006B3D7A /* CalendarCondition.swift in Sources */ = {isa = PBXBuildFile; fileRef = 657A4A381B77E162006B3D7A /* CalendarCondition.swift */; };
		657A4A3B1B77E7CA006B3D7A /* CalendarConditionTests.swift in Sources */ = {isa = PBXBuildFile; fileRef = 657A4A3A1B77E7CA006B3D7A /* CalendarConditionTests.swift */; };
		657A4A3D1B77F10F006B3D7A /* RemoteNotificationCondition.swift in Sources */ = {isa = PBXBuildFile; fileRef = 657A4A3C1B77F10F006B3D7A /* RemoteNotificationCondition.swift */; };
		657A4A3F1B77F9AD006B3D7A /* RemoteNotificationConditionTests.swift in Sources */ = {isa = PBXBuildFile; fileRef = 657A4A3E1B77F9AD006B3D7A /* RemoteNotificationConditionTests.swift */; };
		6597EAD61B659D7500129294 /* LocationConditionTests.swift in Sources */ = {isa = PBXBuildFile; fileRef = 6597EAD51B659D7500129294 /* LocationConditionTests.swift */; };
		6597EAD81B65A8B100129294 /* LocationOperation.swift in Sources */ = {isa = PBXBuildFile; fileRef = 6597EAD71B65A8B100129294 /* LocationOperation.swift */; };
		6597EADA1B65B3A100129294 /* LocationOperationTests.swift in Sources */ = {isa = PBXBuildFile; fileRef = 6597EAD91B65B3A100129294 /* LocationOperationTests.swift */; };
		6597EADC1B66373500129294 /* NoFailedDependenciesCondition.swift in Sources */ = {isa = PBXBuildFile; fileRef = 6597EADB1B66373500129294 /* NoFailedDependenciesCondition.swift */; };
		6597EADE1B66399700129294 /* NoFailedDependenciesConditionTests.swift in Sources */ = {isa = PBXBuildFile; fileRef = 6597EADD1B66399700129294 /* NoFailedDependenciesConditionTests.swift */; };
		65B551DC1B626FAA003B0C58 /* LoggingObserverTests.swift in Sources */ = {isa = PBXBuildFile; fileRef = 65B551DB1B626FAA003B0C58 /* LoggingObserverTests.swift */; };
		65C00C2A1B6836D800599903 /* UserNotificationCondition.swift in Sources */ = {isa = PBXBuildFile; fileRef = 65C00C291B6836D800599903 /* UserNotificationCondition.swift */; };
		65CB76FC1B3F284A00791E18 /* BlockObserver.swift in Sources */ = {isa = PBXBuildFile; fileRef = 65CB76F71B3F284A00791E18 /* BlockObserver.swift */; };
		65CB76FD1B3F284A00791E18 /* OperationObserver.swift in Sources */ = {isa = PBXBuildFile; fileRef = 65CB76F81B3F284A00791E18 /* OperationObserver.swift */; };
		65CB76FE1B3F284A00791E18 /* TimeoutObserver.swift in Sources */ = {isa = PBXBuildFile; fileRef = 65CB76F91B3F284A00791E18 /* TimeoutObserver.swift */; };
		65CB76FF1B3F284A00791E18 /* OperationQueue.swift in Sources */ = {isa = PBXBuildFile; fileRef = 65CB76FB1B3F284A00791E18 /* OperationQueue.swift */; };
		65CB77011B3F28E800791E18 /* ExclusivityManager.swift in Sources */ = {isa = PBXBuildFile; fileRef = 65CB77001B3F28E800791E18 /* ExclusivityManager.swift */; };
		65D6F5751B5AC453003D35AD /* Operation.swift in Sources */ = {isa = PBXBuildFile; fileRef = 65D6F5741B5AC453003D35AD /* Operation.swift */; };
		65D6F5771B5ADEF6003D35AD /* BlockOperation.swift in Sources */ = {isa = PBXBuildFile; fileRef = 65D6F5761B5ADEF6003D35AD /* BlockOperation.swift */; };
		65D6F5791B5AE925003D35AD /* GroupOperation.swift in Sources */ = {isa = PBXBuildFile; fileRef = 65D6F5781B5AE925003D35AD /* GroupOperation.swift */; };
		65D6F57B1B5AF091003D35AD /* GroupOperationTests.swift in Sources */ = {isa = PBXBuildFile; fileRef = 65D6F57A1B5AF091003D35AD /* GroupOperationTests.swift */; };
		65D6F57D1B5B009D003D35AD /* DelayOperation.swift in Sources */ = {isa = PBXBuildFile; fileRef = 65D6F57C1B5B009D003D35AD /* DelayOperation.swift */; };
		65D6F5851B5BE620003D35AD /* BackgroundObserver.swift in Sources */ = {isa = PBXBuildFile; fileRef = 65D6F5841B5BE620003D35AD /* BackgroundObserver.swift */; };
		65D6F5871B5BE62C003D35AD /* BackgroundObserverTests.swift in Sources */ = {isa = PBXBuildFile; fileRef = 65D6F5861B5BE62C003D35AD /* BackgroundObserverTests.swift */; };
		65D6F5891B5BEAC9003D35AD /* NetworkObserver.swift in Sources */ = {isa = PBXBuildFile; fileRef = 65D6F5881B5BEAC9003D35AD /* NetworkObserver.swift */; };
		65D6F58B1B5BF264003D35AD /* NetworkObserverTests.swift in Sources */ = {isa = PBXBuildFile; fileRef = 65D6F58A1B5BF264003D35AD /* NetworkObserverTests.swift */; };
		65D6F58D1B5BFE59003D35AD /* ReachabilityCondition.swift in Sources */ = {isa = PBXBuildFile; fileRef = 65D6F58C1B5BFE59003D35AD /* ReachabilityCondition.swift */; };
<<<<<<< HEAD
		65DB2B831B5EFD37008792C3 /* WebpageOperation.swift in Sources */ = {isa = PBXBuildFile; fileRef = 65DB2B821B5EFD37008792C3 /* WebpageOperation.swift */; };
=======
		65D86DF31B8FBFF800CFEBE5 /* AddressBookExternalChangeCallbacks.m in Sources */ = {isa = PBXBuildFile; fileRef = 65D86DF21B8FBFF800CFEBE5 /* AddressBookExternalChangeCallbacks.m */; };
		65DADF631B62D73100EAD25B /* ReachableOperation.swift in Sources */ = {isa = PBXBuildFile; fileRef = 65DADF621B62D73100EAD25B /* ReachableOperation.swift */; };
		65DADF651B62D75400EAD25B /* ReachableOperationTests.swift in Sources */ = {isa = PBXBuildFile; fileRef = 65DADF641B62D75400EAD25B /* ReachableOperationTests.swift */; };
		65DADF671B62F70300EAD25B /* Reachability.swift in Sources */ = {isa = PBXBuildFile; fileRef = 65DADF661B62F70300EAD25B /* Reachability.swift */; };
		65E3BDB71B91153700600CFB /* ComposedOperation.swift in Sources */ = {isa = PBXBuildFile; fileRef = 65E3BDB61B91153700600CFB /* ComposedOperation.swift */; };
		65E3BDB91B91167D00600CFB /* ComposedOperationTests.swift in Sources */ = {isa = PBXBuildFile; fileRef = 65E3BDB81B91167D00600CFB /* ComposedOperationTests.swift */; };
		65E4E1501B8B9B7E00A8F5DD /* AddressBook.swift in Sources */ = {isa = PBXBuildFile; fileRef = 65E4E14F1B8B9B7E00A8F5DD /* AddressBook.swift */; };
		65E4E1541B8BC6BA00A8F5DD /* AddressBookConditions.swift in Sources */ = {isa = PBXBuildFile; fileRef = 65E4E1531B8BC6BA00A8F5DD /* AddressBookConditions.swift */; };
		65FABD601B600DA40072B599 /* BlockCondition.swift in Sources */ = {isa = PBXBuildFile; fileRef = 65FABD5F1B600DA40072B599 /* BlockCondition.swift */; };
>>>>>>> dd1829f9
/* End PBXBuildFile section */

/* Begin PBXContainerItemProxy section */
		6577296A1B3D9E0E00B5D153 /* PBXContainerItemProxy */ = {
			isa = PBXContainerItemProxy;
			containerPortal = 657729541B3D9E0E00B5D153 /* Project object */;
			proxyType = 1;
			remoteGlobalIDString = 6577295C1B3D9E0E00B5D153;
			remoteInfo = Operations;
		};
/* End PBXContainerItemProxy section */

/* Begin PBXFileReference section */
		6503CB781B626BF800691029 /* LoggingObserver.swift */ = {isa = PBXFileReference; fileEncoding = 4; lastKnownFileType = sourcecode.swift; path = LoggingObserver.swift; sourceTree = "<group>"; };
		650630321B629161005BD9F8 /* GatedOperation.swift */ = {isa = PBXFileReference; fileEncoding = 4; lastKnownFileType = sourcecode.swift; path = GatedOperation.swift; sourceTree = "<group>"; };
		6514BE591B65993F0020A39D /* LocationCondition.swift */ = {isa = PBXFileReference; fileEncoding = 4; lastKnownFileType = sourcecode.swift; name = LocationCondition.swift; path = Permissions/LocationCondition.swift; sourceTree = "<group>"; };
		652122D11B5C2F4700E26052 /* ReachabilityConditionTests.swift */ = {isa = PBXFileReference; fileEncoding = 4; lastKnownFileType = sourcecode.swift; path = ReachabilityConditionTests.swift; sourceTree = "<group>"; };
		652122D61B5C407100E26052 /* MutuallyExclusive.swift */ = {isa = PBXFileReference; fileEncoding = 4; lastKnownFileType = sourcecode.swift; path = MutuallyExclusive.swift; sourceTree = "<group>"; };
		652122D81B5C427F00E26052 /* MutualExclusiveTests.swift */ = {isa = PBXFileReference; fileEncoding = 4; lastKnownFileType = sourcecode.swift; path = MutualExclusiveTests.swift; sourceTree = "<group>"; };
		65234B221B9381280092FF7C /* SilentConditionTests.swift */ = {isa = PBXFileReference; fileEncoding = 4; lastKnownFileType = sourcecode.swift; path = SilentConditionTests.swift; sourceTree = "<group>"; };
		6526AC111B854CBE000D410C /* AddressBookTests.swift */ = {isa = PBXFileReference; fileEncoding = 4; lastKnownFileType = sourcecode.swift; path = AddressBookTests.swift; sourceTree = "<group>"; };
		6528035A1B78CE1D00717334 /* HealthCondition.swift */ = {isa = PBXFileReference; fileEncoding = 4; lastKnownFileType = sourcecode.swift; name = HealthCondition.swift; path = Permissions/HealthCondition.swift; sourceTree = "<group>"; };
		6528035C1B78DB8F00717334 /* HealthConditionTests.swift */ = {isa = PBXFileReference; fileEncoding = 4; lastKnownFileType = sourcecode.swift; path = HealthConditionTests.swift; sourceTree = "<group>"; };
		6528035E1B78F47100717334 /* PhotosCondition.swift */ = {isa = PBXFileReference; fileEncoding = 4; lastKnownFileType = sourcecode.swift; name = PhotosCondition.swift; path = Permissions/PhotosCondition.swift; sourceTree = "<group>"; };
		652803601B78FA9900717334 /* PhotosConditionTests.swift */ = {isa = PBXFileReference; fileEncoding = 4; lastKnownFileType = sourcecode.swift; path = PhotosConditionTests.swift; sourceTree = "<group>"; };
		652803621B78FE5400717334 /* UserConfirmationCondition.swift */ = {isa = PBXFileReference; fileEncoding = 4; lastKnownFileType = sourcecode.swift; path = UserConfirmationCondition.swift; sourceTree = "<group>"; };
		652E271E1B62C13400A53AA6 /* GatedOperationTests.swift */ = {isa = PBXFileReference; fileEncoding = 4; lastKnownFileType = sourcecode.swift; path = GatedOperationTests.swift; sourceTree = "<group>"; };
		65343F8B1B667FC70022968E /* AddressBookConditionTests.swift */ = {isa = PBXFileReference; fileEncoding = 4; lastKnownFileType = sourcecode.swift; path = AddressBookConditionTests.swift; sourceTree = "<group>"; };
		653E59FF1B64899F00AAAA98 /* NegatedCondition.swift */ = {isa = PBXFileReference; fileEncoding = 4; lastKnownFileType = sourcecode.swift; path = NegatedCondition.swift; sourceTree = "<group>"; };
		654308451B648D090081C211 /* NegatedConditionTests.swift */ = {isa = PBXFileReference; fileEncoding = 4; lastKnownFileType = sourcecode.swift; path = NegatedConditionTests.swift; sourceTree = "<group>"; };
		654308471B6490740081C211 /* SlientCondition.swift */ = {isa = PBXFileReference; fileEncoding = 4; lastKnownFileType = sourcecode.swift; path = SlientCondition.swift; sourceTree = "<group>"; };
		654D7E6F1B600FA5005108E8 /* BlockConditionTests.swift */ = {isa = PBXFileReference; fileEncoding = 4; lastKnownFileType = sourcecode.swift; path = BlockConditionTests.swift; sourceTree = "<group>"; };
		654D7E711B6024C6005108E8 /* CloudKitOperation.swift */ = {isa = PBXFileReference; fileEncoding = 4; lastKnownFileType = sourcecode.swift; path = CloudKitOperation.swift; sourceTree = "<group>"; };
		6558091B1B6049F700CF0722 /* AlertOperation.swift */ = {isa = PBXFileReference; fileEncoding = 4; lastKnownFileType = sourcecode.swift; path = AlertOperation.swift; sourceTree = "<group>"; };
		6558091D1B604FD300CF0722 /* AlertOperationTests.swift */ = {isa = PBXFileReference; fileEncoding = 4; lastKnownFileType = sourcecode.swift; path = AlertOperationTests.swift; sourceTree = "<group>"; };
		655E43FE1B3F43D60013A3E1 /* TimeoutObserverTests.swift */ = {isa = PBXFileReference; fileEncoding = 4; lastKnownFileType = sourcecode.swift; path = TimeoutObserverTests.swift; sourceTree = "<group>"; };
		6560100B1B5C64E20052EE78 /* CloudCondition.swift */ = {isa = PBXFileReference; fileEncoding = 4; lastKnownFileType = sourcecode.swift; name = CloudCondition.swift; path = Permissions/CloudCondition.swift; sourceTree = "<group>"; };
		6560100D1B5C6C0E0052EE78 /* CloudConditionTests.swift */ = {isa = PBXFileReference; fileEncoding = 4; lastKnownFileType = sourcecode.swift; path = CloudConditionTests.swift; sourceTree = "<group>"; };
		65719F6E1B70FE090012A775 /* UserNotificationConditionTests.swift */ = {isa = PBXFileReference; fileEncoding = 4; lastKnownFileType = sourcecode.swift; path = UserNotificationConditionTests.swift; sourceTree = "<group>"; };
		6577295D1B3D9E0E00B5D153 /* Operations.framework */ = {isa = PBXFileReference; explicitFileType = wrapper.framework; includeInIndex = 0; path = Operations.framework; sourceTree = BUILT_PRODUCTS_DIR; };
		657729611B3D9E0E00B5D153 /* Info.plist */ = {isa = PBXFileReference; lastKnownFileType = text.plist.xml; path = Info.plist; sourceTree = "<group>"; };
		657729621B3D9E0E00B5D153 /* Operations.h */ = {isa = PBXFileReference; lastKnownFileType = sourcecode.c.h; path = Operations.h; sourceTree = "<group>"; };
		657729681B3D9E0E00B5D153 /* OperationsTests.xctest */ = {isa = PBXFileReference; explicitFileType = wrapper.cfbundle; includeInIndex = 0; path = OperationsTests.xctest; sourceTree = BUILT_PRODUCTS_DIR; };
		6577296E1B3D9E0E00B5D153 /* Info.plist */ = {isa = PBXFileReference; lastKnownFileType = text.plist.xml; path = Info.plist; sourceTree = "<group>"; };
		6577296F1B3D9E0E00B5D153 /* OperationsTests.swift */ = {isa = PBXFileReference; lastKnownFileType = sourcecode.swift; path = OperationsTests.swift; sourceTree = "<group>"; };
		6577297E1B3DAA0400B5D153 /* OperationCondition.swift */ = {isa = PBXFileReference; fileEncoding = 4; lastKnownFileType = sourcecode.swift; path = OperationCondition.swift; sourceTree = "<group>"; };
		657729841B3DAAA400B5D153 /* Support.swift */ = {isa = PBXFileReference; fileEncoding = 4; lastKnownFileType = sourcecode.swift; path = Support.swift; sourceTree = "<group>"; };
		65779C051B8C97AA00BE6C9D /* AddressBookOperations.swift */ = {isa = PBXFileReference; fileEncoding = 4; lastKnownFileType = sourcecode.swift; name = AddressBookOperations.swift; path = AddressBook/AddressBookOperations.swift; sourceTree = "<group>"; };
		657A4A341B77C9DA006B3D7A /* PassbookCondition.swift */ = {isa = PBXFileReference; fileEncoding = 4; lastKnownFileType = sourcecode.swift; name = PassbookCondition.swift; path = Permissions/PassbookCondition.swift; sourceTree = "<group>"; };
		657A4A361B77DAD2006B3D7A /* PassbookConditionTests.swift */ = {isa = PBXFileReference; fileEncoding = 4; lastKnownFileType = sourcecode.swift; path = PassbookConditionTests.swift; sourceTree = "<group>"; };
		657A4A381B77E162006B3D7A /* CalendarCondition.swift */ = {isa = PBXFileReference; fileEncoding = 4; lastKnownFileType = sourcecode.swift; name = CalendarCondition.swift; path = Permissions/CalendarCondition.swift; sourceTree = "<group>"; };
		657A4A3A1B77E7CA006B3D7A /* CalendarConditionTests.swift */ = {isa = PBXFileReference; fileEncoding = 4; lastKnownFileType = sourcecode.swift; path = CalendarConditionTests.swift; sourceTree = "<group>"; };
		657A4A3C1B77F10F006B3D7A /* RemoteNotificationCondition.swift */ = {isa = PBXFileReference; fileEncoding = 4; lastKnownFileType = sourcecode.swift; path = RemoteNotificationCondition.swift; sourceTree = "<group>"; };
		657A4A3E1B77F9AD006B3D7A /* RemoteNotificationConditionTests.swift */ = {isa = PBXFileReference; fileEncoding = 4; lastKnownFileType = sourcecode.swift; path = RemoteNotificationConditionTests.swift; sourceTree = "<group>"; };
		6597EAD51B659D7500129294 /* LocationConditionTests.swift */ = {isa = PBXFileReference; fileEncoding = 4; lastKnownFileType = sourcecode.swift; path = LocationConditionTests.swift; sourceTree = "<group>"; };
		6597EAD71B65A8B100129294 /* LocationOperation.swift */ = {isa = PBXFileReference; fileEncoding = 4; lastKnownFileType = sourcecode.swift; path = LocationOperation.swift; sourceTree = "<group>"; };
		6597EAD91B65B3A100129294 /* LocationOperationTests.swift */ = {isa = PBXFileReference; fileEncoding = 4; lastKnownFileType = sourcecode.swift; path = LocationOperationTests.swift; sourceTree = "<group>"; };
		6597EADB1B66373500129294 /* NoFailedDependenciesCondition.swift */ = {isa = PBXFileReference; fileEncoding = 4; lastKnownFileType = sourcecode.swift; path = NoFailedDependenciesCondition.swift; sourceTree = "<group>"; };
		6597EADD1B66399700129294 /* NoFailedDependenciesConditionTests.swift */ = {isa = PBXFileReference; fileEncoding = 4; lastKnownFileType = sourcecode.swift; path = NoFailedDependenciesConditionTests.swift; sourceTree = "<group>"; };
		65B551DB1B626FAA003B0C58 /* LoggingObserverTests.swift */ = {isa = PBXFileReference; fileEncoding = 4; lastKnownFileType = sourcecode.swift; path = LoggingObserverTests.swift; sourceTree = "<group>"; };
		65C00C291B6836D800599903 /* UserNotificationCondition.swift */ = {isa = PBXFileReference; fileEncoding = 4; lastKnownFileType = sourcecode.swift; path = UserNotificationCondition.swift; sourceTree = "<group>"; };
		65CB76F71B3F284A00791E18 /* BlockObserver.swift */ = {isa = PBXFileReference; fileEncoding = 4; lastKnownFileType = sourcecode.swift; path = BlockObserver.swift; sourceTree = "<group>"; };
		65CB76F81B3F284A00791E18 /* OperationObserver.swift */ = {isa = PBXFileReference; fileEncoding = 4; lastKnownFileType = sourcecode.swift; path = OperationObserver.swift; sourceTree = "<group>"; };
		65CB76F91B3F284A00791E18 /* TimeoutObserver.swift */ = {isa = PBXFileReference; fileEncoding = 4; lastKnownFileType = sourcecode.swift; path = TimeoutObserver.swift; sourceTree = "<group>"; };
		65CB76FB1B3F284A00791E18 /* OperationQueue.swift */ = {isa = PBXFileReference; fileEncoding = 4; lastKnownFileType = sourcecode.swift; path = OperationQueue.swift; sourceTree = "<group>"; };
		65CB77001B3F28E800791E18 /* ExclusivityManager.swift */ = {isa = PBXFileReference; fileEncoding = 4; lastKnownFileType = sourcecode.swift; path = ExclusivityManager.swift; sourceTree = "<group>"; };
		65D6F5741B5AC453003D35AD /* Operation.swift */ = {isa = PBXFileReference; fileEncoding = 4; lastKnownFileType = sourcecode.swift; path = Operation.swift; sourceTree = "<group>"; };
		65D6F5761B5ADEF6003D35AD /* BlockOperation.swift */ = {isa = PBXFileReference; fileEncoding = 4; lastKnownFileType = sourcecode.swift; path = BlockOperation.swift; sourceTree = "<group>"; };
		65D6F5781B5AE925003D35AD /* GroupOperation.swift */ = {isa = PBXFileReference; fileEncoding = 4; lastKnownFileType = sourcecode.swift; path = GroupOperation.swift; sourceTree = "<group>"; };
		65D6F57A1B5AF091003D35AD /* GroupOperationTests.swift */ = {isa = PBXFileReference; fileEncoding = 4; lastKnownFileType = sourcecode.swift; path = GroupOperationTests.swift; sourceTree = "<group>"; };
		65D6F57C1B5B009D003D35AD /* DelayOperation.swift */ = {isa = PBXFileReference; fileEncoding = 4; lastKnownFileType = sourcecode.swift; path = DelayOperation.swift; sourceTree = "<group>"; };
		65D6F5841B5BE620003D35AD /* BackgroundObserver.swift */ = {isa = PBXFileReference; fileEncoding = 4; lastKnownFileType = sourcecode.swift; path = BackgroundObserver.swift; sourceTree = "<group>"; };
		65D6F5861B5BE62C003D35AD /* BackgroundObserverTests.swift */ = {isa = PBXFileReference; fileEncoding = 4; lastKnownFileType = sourcecode.swift; path = BackgroundObserverTests.swift; sourceTree = "<group>"; };
		65D6F5881B5BEAC9003D35AD /* NetworkObserver.swift */ = {isa = PBXFileReference; fileEncoding = 4; lastKnownFileType = sourcecode.swift; path = NetworkObserver.swift; sourceTree = "<group>"; };
		65D6F58A1B5BF264003D35AD /* NetworkObserverTests.swift */ = {isa = PBXFileReference; fileEncoding = 4; lastKnownFileType = sourcecode.swift; path = NetworkObserverTests.swift; sourceTree = "<group>"; };
		65D6F58C1B5BFE59003D35AD /* ReachabilityCondition.swift */ = {isa = PBXFileReference; fileEncoding = 4; lastKnownFileType = sourcecode.swift; path = ReachabilityCondition.swift; sourceTree = "<group>"; };
<<<<<<< HEAD
		65DB2B821B5EFD37008792C3 /* WebpageOperation.swift */ = {isa = PBXFileReference; fileEncoding = 4; lastKnownFileType = sourcecode.swift; path = WebpageOperation.swift; sourceTree = "<group>"; };
=======
		65D86DF21B8FBFF800CFEBE5 /* AddressBookExternalChangeCallbacks.m */ = {isa = PBXFileReference; fileEncoding = 4; lastKnownFileType = sourcecode.c.objc; name = AddressBookExternalChangeCallbacks.m; path = AddressBook/AddressBookExternalChangeCallbacks.m; sourceTree = "<group>"; };
		65DADF621B62D73100EAD25B /* ReachableOperation.swift */ = {isa = PBXFileReference; fileEncoding = 4; lastKnownFileType = sourcecode.swift; path = ReachableOperation.swift; sourceTree = "<group>"; };
		65DADF641B62D75400EAD25B /* ReachableOperationTests.swift */ = {isa = PBXFileReference; fileEncoding = 4; lastKnownFileType = sourcecode.swift; path = ReachableOperationTests.swift; sourceTree = "<group>"; };
		65DADF661B62F70300EAD25B /* Reachability.swift */ = {isa = PBXFileReference; fileEncoding = 4; lastKnownFileType = sourcecode.swift; path = Reachability.swift; sourceTree = "<group>"; };
		65E3BDB61B91153700600CFB /* ComposedOperation.swift */ = {isa = PBXFileReference; fileEncoding = 4; lastKnownFileType = sourcecode.swift; path = ComposedOperation.swift; sourceTree = "<group>"; };
		65E3BDB81B91167D00600CFB /* ComposedOperationTests.swift */ = {isa = PBXFileReference; fileEncoding = 4; lastKnownFileType = sourcecode.swift; path = ComposedOperationTests.swift; sourceTree = "<group>"; };
		65E4E14F1B8B9B7E00A8F5DD /* AddressBook.swift */ = {isa = PBXFileReference; fileEncoding = 4; lastKnownFileType = sourcecode.swift; name = AddressBook.swift; path = AddressBook/AddressBook.swift; sourceTree = "<group>"; };
		65E4E1531B8BC6BA00A8F5DD /* AddressBookConditions.swift */ = {isa = PBXFileReference; fileEncoding = 4; lastKnownFileType = sourcecode.swift; name = AddressBookConditions.swift; path = AddressBook/AddressBookConditions.swift; sourceTree = "<group>"; };
		65FABD5F1B600DA40072B599 /* BlockCondition.swift */ = {isa = PBXFileReference; fileEncoding = 4; lastKnownFileType = sourcecode.swift; path = BlockCondition.swift; sourceTree = "<group>"; };
>>>>>>> dd1829f9
/* End PBXFileReference section */

/* Begin PBXFrameworksBuildPhase section */
		657729591B3D9E0E00B5D153 /* Frameworks */ = {
			isa = PBXFrameworksBuildPhase;
			buildActionMask = 2147483647;
			files = (
			);
			runOnlyForDeploymentPostprocessing = 0;
		};
		657729651B3D9E0E00B5D153 /* Frameworks */ = {
			isa = PBXFrameworksBuildPhase;
			buildActionMask = 2147483647;
			files = (
				657729691B3D9E0E00B5D153 /* Operations.framework in Frameworks */,
			);
			runOnlyForDeploymentPostprocessing = 0;
		};
/* End PBXFrameworksBuildPhase section */

/* Begin PBXGroup section */
		656010081B5C557D0052EE78 /* Permissions */ = {
			isa = PBXGroup;
			children = (
				657A4A381B77E162006B3D7A /* CalendarCondition.swift */,
				6560100B1B5C64E20052EE78 /* CloudCondition.swift */,
				6528035A1B78CE1D00717334 /* HealthCondition.swift */,
				6514BE591B65993F0020A39D /* LocationCondition.swift */,
				657A4A341B77C9DA006B3D7A /* PassbookCondition.swift */,
				6528035E1B78F47100717334 /* PhotosCondition.swift */,
			);
			name = Permissions;
			sourceTree = "<group>";
		};
		656F21CD1B7E238000849E9F /* Extras */ = {
			isa = PBXGroup;
			children = (
			);
			name = Extras;
			sourceTree = "<group>";
		};
		657729531B3D9E0E00B5D153 = {
			isa = PBXGroup;
			children = (
				6577295F1B3D9E0E00B5D153 /* Operations */,
				6577296C1B3D9E0E00B5D153 /* OperationsTests */,
				6577295E1B3D9E0E00B5D153 /* Products */,
			);
			sourceTree = "<group>";
		};
		6577295E1B3D9E0E00B5D153 /* Products */ = {
			isa = PBXGroup;
			children = (
				6577295D1B3D9E0E00B5D153 /* Operations.framework */,
				657729681B3D9E0E00B5D153 /* OperationsTests.xctest */,
			);
			name = Products;
			sourceTree = "<group>";
		};
		6577295F1B3D9E0E00B5D153 /* Operations */ = {
			isa = PBXGroup;
			children = (
				657729621B3D9E0E00B5D153 /* Operations.h */,
				65DADF661B62F70300EAD25B /* Reachability.swift */,
				657729841B3DAAA400B5D153 /* Support.swift */,
				65E4E14E1B8B9B5F00A8F5DD /* AddressBook */,
				6577297D1B3DAA0400B5D153 /* Conditions */,
				656F21CD1B7E238000849E9F /* Extras */,
				65CB76F61B3F284A00791E18 /* Observers */,
				65D6F5731B5AC453003D35AD /* Operations */,
				65CB76FA1B3F284A00791E18 /* Queue */,
				657729601B3D9E0E00B5D153 /* Supporting Files */,
			);
			path = Operations;
			sourceTree = "<group>";
		};
		657729601B3D9E0E00B5D153 /* Supporting Files */ = {
			isa = PBXGroup;
			children = (
				657729611B3D9E0E00B5D153 /* Info.plist */,
			);
			name = "Supporting Files";
			sourceTree = "<group>";
		};
		6577296C1B3D9E0E00B5D153 /* OperationsTests */ = {
			isa = PBXGroup;
			children = (
				65343F8B1B667FC70022968E /* AddressBookConditionTests.swift */,
				6526AC111B854CBE000D410C /* AddressBookTests.swift */,
				6558091D1B604FD300CF0722 /* AlertOperationTests.swift */,
				65D6F5861B5BE62C003D35AD /* BackgroundObserverTests.swift */,
				654D7E6F1B600FA5005108E8 /* BlockConditionTests.swift */,
				657A4A3A1B77E7CA006B3D7A /* CalendarConditionTests.swift */,
				6560100D1B5C6C0E0052EE78 /* CloudConditionTests.swift */,
				65E3BDB81B91167D00600CFB /* ComposedOperationTests.swift */,
				652E271E1B62C13400A53AA6 /* GatedOperationTests.swift */,
				65D6F57A1B5AF091003D35AD /* GroupOperationTests.swift */,
				6528035C1B78DB8F00717334 /* HealthConditionTests.swift */,
				6597EAD51B659D7500129294 /* LocationConditionTests.swift */,
				6597EAD91B65B3A100129294 /* LocationOperationTests.swift */,
				65B551DB1B626FAA003B0C58 /* LoggingObserverTests.swift */,
				652122D81B5C427F00E26052 /* MutualExclusiveTests.swift */,
				654308451B648D090081C211 /* NegatedConditionTests.swift */,
				65D6F58A1B5BF264003D35AD /* NetworkObserverTests.swift */,
				6597EADD1B66399700129294 /* NoFailedDependenciesConditionTests.swift */,
				6577296F1B3D9E0E00B5D153 /* OperationsTests.swift */,
				657A4A361B77DAD2006B3D7A /* PassbookConditionTests.swift */,
				652803601B78FA9900717334 /* PhotosConditionTests.swift */,
				652122D11B5C2F4700E26052 /* ReachabilityConditionTests.swift */,
				65DADF641B62D75400EAD25B /* ReachableOperationTests.swift */,
				657A4A3E1B77F9AD006B3D7A /* RemoteNotificationConditionTests.swift */,
				65234B221B9381280092FF7C /* SilentConditionTests.swift */,
				655E43FE1B3F43D60013A3E1 /* TimeoutObserverTests.swift */,
				65719F6E1B70FE090012A775 /* UserNotificationConditionTests.swift */,
				6577296D1B3D9E0E00B5D153 /* Supporting Files */,
			);
			path = OperationsTests;
			sourceTree = "<group>";
		};
		6577296D1B3D9E0E00B5D153 /* Supporting Files */ = {
			isa = PBXGroup;
			children = (
				6577296E1B3D9E0E00B5D153 /* Info.plist */,
			);
			name = "Supporting Files";
			sourceTree = "<group>";
		};
		6577297D1B3DAA0400B5D153 /* Conditions */ = {
			isa = PBXGroup;
			children = (
				65FABD5F1B600DA40072B599 /* BlockCondition.swift */,
				652122D61B5C407100E26052 /* MutuallyExclusive.swift */,
				653E59FF1B64899F00AAAA98 /* NegatedCondition.swift */,
				6597EADB1B66373500129294 /* NoFailedDependenciesCondition.swift */,
				6577297E1B3DAA0400B5D153 /* OperationCondition.swift */,
				65D6F58C1B5BFE59003D35AD /* ReachabilityCondition.swift */,
				657A4A3C1B77F10F006B3D7A /* RemoteNotificationCondition.swift */,
				654308471B6490740081C211 /* SlientCondition.swift */,
				652803621B78FE5400717334 /* UserConfirmationCondition.swift */,
				65C00C291B6836D800599903 /* UserNotificationCondition.swift */,
				656010081B5C557D0052EE78 /* Permissions */,
			);
			path = Conditions;
			sourceTree = "<group>";
		};
		65CB76F61B3F284A00791E18 /* Observers */ = {
			isa = PBXGroup;
			children = (
				65D6F5841B5BE620003D35AD /* BackgroundObserver.swift */,
				65CB76F71B3F284A00791E18 /* BlockObserver.swift */,
				65D6F5881B5BEAC9003D35AD /* NetworkObserver.swift */,
				65CB76F81B3F284A00791E18 /* OperationObserver.swift */,
				65CB76F91B3F284A00791E18 /* TimeoutObserver.swift */,
				6503CB781B626BF800691029 /* LoggingObserver.swift */,
			);
			path = Observers;
			sourceTree = "<group>";
		};
		65CB76FA1B3F284A00791E18 /* Queue */ = {
			isa = PBXGroup;
			children = (
				65CB77001B3F28E800791E18 /* ExclusivityManager.swift */,
				65CB76FB1B3F284A00791E18 /* OperationQueue.swift */,
			);
			path = Queue;
			sourceTree = "<group>";
		};
		65D6F5731B5AC453003D35AD /* Operations */ = {
			isa = PBXGroup;
			children = (
<<<<<<< HEAD
				65D6F5761B5ADEF6003D35AD /* BlockOperation.swift */,
				65D6F57C1B5B009D003D35AD /* DelayOperation.swift */,
				65D6F5781B5AE925003D35AD /* GroupOperation.swift */,
				65D6F5741B5AC453003D35AD /* Operation.swift */,
				65DB2B821B5EFD37008792C3 /* WebpageOperation.swift */,
=======
				6558091B1B6049F700CF0722 /* AlertOperation.swift */,
				65D6F5761B5ADEF6003D35AD /* BlockOperation.swift */,
				654D7E711B6024C6005108E8 /* CloudKitOperation.swift */,
				65E3BDB61B91153700600CFB /* ComposedOperation.swift */,
				65D6F57C1B5B009D003D35AD /* DelayOperation.swift */,
				650630321B629161005BD9F8 /* GatedOperation.swift */,
				65D6F5781B5AE925003D35AD /* GroupOperation.swift */,
				6597EAD71B65A8B100129294 /* LocationOperation.swift */,
				65D6F5741B5AC453003D35AD /* Operation.swift */,
				65DADF621B62D73100EAD25B /* ReachableOperation.swift */,
>>>>>>> dd1829f9
			);
			path = Operations;
			sourceTree = "<group>";
		};
		65E4E14E1B8B9B5F00A8F5DD /* AddressBook */ = {
			isa = PBXGroup;
			children = (
				65D86DF21B8FBFF800CFEBE5 /* AddressBookExternalChangeCallbacks.m */,
				65E4E14F1B8B9B7E00A8F5DD /* AddressBook.swift */,
				65E4E1531B8BC6BA00A8F5DD /* AddressBookConditions.swift */,
				65779C051B8C97AA00BE6C9D /* AddressBookOperations.swift */,
			);
			name = AddressBook;
			sourceTree = "<group>";
		};
/* End PBXGroup section */

/* Begin PBXHeadersBuildPhase section */
		6577295A1B3D9E0E00B5D153 /* Headers */ = {
			isa = PBXHeadersBuildPhase;
			buildActionMask = 2147483647;
			files = (
				657729631B3D9E0E00B5D153 /* Operations.h in Headers */,
			);
			runOnlyForDeploymentPostprocessing = 0;
		};
/* End PBXHeadersBuildPhase section */

/* Begin PBXNativeTarget section */
		6577295C1B3D9E0E00B5D153 /* Operations */ = {
			isa = PBXNativeTarget;
			buildConfigurationList = 657729731B3D9E0E00B5D153 /* Build configuration list for PBXNativeTarget "Operations" */;
			buildPhases = (
				657729581B3D9E0E00B5D153 /* Sources */,
				657729591B3D9E0E00B5D153 /* Frameworks */,
				6577295A1B3D9E0E00B5D153 /* Headers */,
				6577295B1B3D9E0E00B5D153 /* Resources */,
			);
			buildRules = (
			);
			dependencies = (
			);
			name = Operations;
			productName = Operations;
			productReference = 6577295D1B3D9E0E00B5D153 /* Operations.framework */;
			productType = "com.apple.product-type.framework";
		};
		657729671B3D9E0E00B5D153 /* OperationsTests */ = {
			isa = PBXNativeTarget;
			buildConfigurationList = 657729761B3D9E0E00B5D153 /* Build configuration list for PBXNativeTarget "OperationsTests" */;
			buildPhases = (
				657729641B3D9E0E00B5D153 /* Sources */,
				657729651B3D9E0E00B5D153 /* Frameworks */,
				657729661B3D9E0E00B5D153 /* Resources */,
			);
			buildRules = (
			);
			dependencies = (
				6577296B1B3D9E0E00B5D153 /* PBXTargetDependency */,
			);
			name = OperationsTests;
			productName = OperationsTests;
			productReference = 657729681B3D9E0E00B5D153 /* OperationsTests.xctest */;
			productType = "com.apple.product-type.bundle.unit-test";
		};
/* End PBXNativeTarget section */

/* Begin PBXProject section */
		657729541B3D9E0E00B5D153 /* Project object */ = {
			isa = PBXProject;
			attributes = {
				LastSwiftMigration = 0700;
				LastSwiftUpdateCheck = 0700;
				LastUpgradeCheck = 0700;
				ORGANIZATIONNAME = "Daniel Thorpe";
				TargetAttributes = {
					6577295C1B3D9E0E00B5D153 = {
						CreatedOnToolsVersion = 6.3.2;
					};
					657729671B3D9E0E00B5D153 = {
						CreatedOnToolsVersion = 6.3.2;
					};
				};
			};
			buildConfigurationList = 657729571B3D9E0E00B5D153 /* Build configuration list for PBXProject "Operations" */;
			compatibilityVersion = "Xcode 3.2";
			developmentRegion = English;
			hasScannedForEncodings = 0;
			knownRegions = (
				en,
			);
			mainGroup = 657729531B3D9E0E00B5D153;
			productRefGroup = 6577295E1B3D9E0E00B5D153 /* Products */;
			projectDirPath = "";
			projectRoot = "";
			targets = (
				6577295C1B3D9E0E00B5D153 /* Operations */,
				657729671B3D9E0E00B5D153 /* OperationsTests */,
			);
		};
/* End PBXProject section */

/* Begin PBXResourcesBuildPhase section */
		6577295B1B3D9E0E00B5D153 /* Resources */ = {
			isa = PBXResourcesBuildPhase;
			buildActionMask = 2147483647;
			files = (
			);
			runOnlyForDeploymentPostprocessing = 0;
		};
		657729661B3D9E0E00B5D153 /* Resources */ = {
			isa = PBXResourcesBuildPhase;
			buildActionMask = 2147483647;
			files = (
			);
			runOnlyForDeploymentPostprocessing = 0;
		};
/* End PBXResourcesBuildPhase section */

/* Begin PBXSourcesBuildPhase section */
		657729581B3D9E0E00B5D153 /* Sources */ = {
			isa = PBXSourcesBuildPhase;
			buildActionMask = 2147483647;
			files = (
				653E5A001B64899F00AAAA98 /* NegatedCondition.swift in Sources */,
				65D6F57D1B5B009D003D35AD /* DelayOperation.swift in Sources */,
				65D6F5771B5ADEF6003D35AD /* BlockOperation.swift in Sources */,
				6597EADC1B66373500129294 /* NoFailedDependenciesCondition.swift in Sources */,
				657A4A391B77E162006B3D7A /* CalendarCondition.swift in Sources */,
				65E3BDB71B91153700600CFB /* ComposedOperation.swift in Sources */,
				6514BE5A1B65993F0020A39D /* LocationCondition.swift in Sources */,
				65D6F5891B5BEAC9003D35AD /* NetworkObserver.swift in Sources */,
				65C00C2A1B6836D800599903 /* UserNotificationCondition.swift in Sources */,
				6597EAD81B65A8B100129294 /* LocationOperation.swift in Sources */,
				65CB76FF1B3F284A00791E18 /* OperationQueue.swift in Sources */,
				65D6F5851B5BE620003D35AD /* BackgroundObserver.swift in Sources */,
				657729801B3DAA0400B5D153 /* OperationCondition.swift in Sources */,
				654308481B6490740081C211 /* SlientCondition.swift in Sources */,
				65CB76FC1B3F284A00791E18 /* BlockObserver.swift in Sources */,
				654D7E721B6024C6005108E8 /* CloudKitOperation.swift in Sources */,
				650630331B629161005BD9F8 /* GatedOperation.swift in Sources */,
				65FABD601B600DA40072B599 /* BlockCondition.swift in Sources */,
				6528035B1B78CE1D00717334 /* HealthCondition.swift in Sources */,
				65D6F5751B5AC453003D35AD /* Operation.swift in Sources */,
				65DADF631B62D73100EAD25B /* ReachableOperation.swift in Sources */,
				65D6F58D1B5BFE59003D35AD /* ReachabilityCondition.swift in Sources */,
				657A4A3D1B77F10F006B3D7A /* RemoteNotificationCondition.swift in Sources */,
				6528035F1B78F47100717334 /* PhotosCondition.swift in Sources */,
				6558091C1B6049F700CF0722 /* AlertOperation.swift in Sources */,
				652803631B78FE5400717334 /* UserConfirmationCondition.swift in Sources */,
				65E4E1541B8BC6BA00A8F5DD /* AddressBookConditions.swift in Sources */,
				65CB77011B3F28E800791E18 /* ExclusivityManager.swift in Sources */,
				65DADF671B62F70300EAD25B /* Reachability.swift in Sources */,
				652122D71B5C407100E26052 /* MutuallyExclusive.swift in Sources */,
				65779C061B8C97AA00BE6C9D /* AddressBookOperations.swift in Sources */,
				657729851B3DAAA400B5D153 /* Support.swift in Sources */,
				6503CB791B626BF800691029 /* LoggingObserver.swift in Sources */,
				657A4A351B77C9DA006B3D7A /* PassbookCondition.swift in Sources */,
				6560100C1B5C64E20052EE78 /* CloudCondition.swift in Sources */,
				65CB76FD1B3F284A00791E18 /* OperationObserver.swift in Sources */,
				65E4E1501B8B9B7E00A8F5DD /* AddressBook.swift in Sources */,
				65CB76FE1B3F284A00791E18 /* TimeoutObserver.swift in Sources */,
				65D6F5791B5AE925003D35AD /* GroupOperation.swift in Sources */,
<<<<<<< HEAD
				65DB2B831B5EFD37008792C3 /* WebpageOperation.swift in Sources */,
=======
				65D86DF31B8FBFF800CFEBE5 /* AddressBookExternalChangeCallbacks.m in Sources */,
>>>>>>> dd1829f9
			);
			runOnlyForDeploymentPostprocessing = 0;
		};
		657729641B3D9E0E00B5D153 /* Sources */ = {
			isa = PBXSourcesBuildPhase;
			buildActionMask = 2147483647;
			files = (
				652803611B78FA9900717334 /* PhotosConditionTests.swift in Sources */,
				652E271F1B62C13400A53AA6 /* GatedOperationTests.swift in Sources */,
				657729701B3D9E0E00B5D153 /* OperationsTests.swift in Sources */,
				65719F6F1B70FE090012A775 /* UserNotificationConditionTests.swift in Sources */,
				652122D91B5C427F00E26052 /* MutualExclusiveTests.swift in Sources */,
				6528035D1B78DB8F00717334 /* HealthConditionTests.swift in Sources */,
				6560100E1B5C6C0E0052EE78 /* CloudConditionTests.swift in Sources */,
				65B551DC1B626FAA003B0C58 /* LoggingObserverTests.swift in Sources */,
				655E43FF1B3F43D60013A3E1 /* TimeoutObserverTests.swift in Sources */,
				652122D21B5C2F4700E26052 /* ReachabilityConditionTests.swift in Sources */,
				65D6F57B1B5AF091003D35AD /* GroupOperationTests.swift in Sources */,
				6597EADE1B66399700129294 /* NoFailedDependenciesConditionTests.swift in Sources */,
				657A4A3B1B77E7CA006B3D7A /* CalendarConditionTests.swift in Sources */,
				6597EADA1B65B3A100129294 /* LocationOperationTests.swift in Sources */,
				65DADF651B62D75400EAD25B /* ReachableOperationTests.swift in Sources */,
				654308461B648D090081C211 /* NegatedConditionTests.swift in Sources */,
				6558091E1B604FD300CF0722 /* AlertOperationTests.swift in Sources */,
				6526AC101B854CB0000D410C /* AddressBookConditionTests.swift in Sources */,
				654D7E701B600FA5005108E8 /* BlockConditionTests.swift in Sources */,
				65E3BDB91B91167D00600CFB /* ComposedOperationTests.swift in Sources */,
				6597EAD61B659D7500129294 /* LocationConditionTests.swift in Sources */,
				65234B231B9381280092FF7C /* SilentConditionTests.swift in Sources */,
				65D6F5871B5BE62C003D35AD /* BackgroundObserverTests.swift in Sources */,
				6526AC121B854CBE000D410C /* AddressBookTests.swift in Sources */,
				657A4A3F1B77F9AD006B3D7A /* RemoteNotificationConditionTests.swift in Sources */,
				65D6F58B1B5BF264003D35AD /* NetworkObserverTests.swift in Sources */,
				657A4A371B77DAD2006B3D7A /* PassbookConditionTests.swift in Sources */,
			);
			runOnlyForDeploymentPostprocessing = 0;
		};
/* End PBXSourcesBuildPhase section */

/* Begin PBXTargetDependency section */
		6577296B1B3D9E0E00B5D153 /* PBXTargetDependency */ = {
			isa = PBXTargetDependency;
			target = 6577295C1B3D9E0E00B5D153 /* Operations */;
			targetProxy = 6577296A1B3D9E0E00B5D153 /* PBXContainerItemProxy */;
		};
/* End PBXTargetDependency section */

/* Begin XCBuildConfiguration section */
		657729711B3D9E0E00B5D153 /* Debug */ = {
			isa = XCBuildConfiguration;
			buildSettings = {
				ALWAYS_SEARCH_USER_PATHS = NO;
				CLANG_CXX_LANGUAGE_STANDARD = "gnu++0x";
				CLANG_CXX_LIBRARY = "libc++";
				CLANG_ENABLE_MODULES = YES;
				CLANG_ENABLE_OBJC_ARC = YES;
				CLANG_WARN_BOOL_CONVERSION = YES;
				CLANG_WARN_CONSTANT_CONVERSION = YES;
				CLANG_WARN_DIRECT_OBJC_ISA_USAGE = YES_ERROR;
				CLANG_WARN_EMPTY_BODY = YES;
				CLANG_WARN_ENUM_CONVERSION = YES;
				CLANG_WARN_INT_CONVERSION = YES;
				CLANG_WARN_OBJC_ROOT_CLASS = YES_ERROR;
				CLANG_WARN_UNREACHABLE_CODE = YES;
				CLANG_WARN__DUPLICATE_METHOD_MATCH = YES;
				"CODE_SIGN_IDENTITY[sdk=iphoneos*]" = "iPhone Developer";
				COPY_PHASE_STRIP = NO;
				CURRENT_PROJECT_VERSION = 1;
				DEBUG_INFORMATION_FORMAT = "dwarf-with-dsym";
				ENABLE_STRICT_OBJC_MSGSEND = YES;
				ENABLE_TESTABILITY = YES;
				GCC_C_LANGUAGE_STANDARD = gnu99;
				GCC_DYNAMIC_NO_PIC = NO;
				GCC_NO_COMMON_BLOCKS = YES;
				GCC_OPTIMIZATION_LEVEL = 0;
				GCC_PREPROCESSOR_DEFINITIONS = (
					"DEBUG=1",
					"$(inherited)",
				);
				GCC_SYMBOLS_PRIVATE_EXTERN = NO;
				GCC_WARN_64_TO_32_BIT_CONVERSION = YES;
				GCC_WARN_ABOUT_RETURN_TYPE = YES_ERROR;
				GCC_WARN_UNDECLARED_SELECTOR = YES;
				GCC_WARN_UNINITIALIZED_AUTOS = YES_AGGRESSIVE;
				GCC_WARN_UNUSED_FUNCTION = YES;
				GCC_WARN_UNUSED_VARIABLE = YES;
				IPHONEOS_DEPLOYMENT_TARGET = 8.3;
				MTL_ENABLE_DEBUG_INFO = YES;
				ONLY_ACTIVE_ARCH = YES;
				SDKROOT = iphoneos;
				SWIFT_OPTIMIZATION_LEVEL = "-Onone";
				TARGETED_DEVICE_FAMILY = "1,2";
				VERSIONING_SYSTEM = "apple-generic";
				VERSION_INFO_PREFIX = "";
			};
			name = Debug;
		};
		657729721B3D9E0E00B5D153 /* Release */ = {
			isa = XCBuildConfiguration;
			buildSettings = {
				ALWAYS_SEARCH_USER_PATHS = NO;
				CLANG_CXX_LANGUAGE_STANDARD = "gnu++0x";
				CLANG_CXX_LIBRARY = "libc++";
				CLANG_ENABLE_MODULES = YES;
				CLANG_ENABLE_OBJC_ARC = YES;
				CLANG_WARN_BOOL_CONVERSION = YES;
				CLANG_WARN_CONSTANT_CONVERSION = YES;
				CLANG_WARN_DIRECT_OBJC_ISA_USAGE = YES_ERROR;
				CLANG_WARN_EMPTY_BODY = YES;
				CLANG_WARN_ENUM_CONVERSION = YES;
				CLANG_WARN_INT_CONVERSION = YES;
				CLANG_WARN_OBJC_ROOT_CLASS = YES_ERROR;
				CLANG_WARN_UNREACHABLE_CODE = YES;
				CLANG_WARN__DUPLICATE_METHOD_MATCH = YES;
				"CODE_SIGN_IDENTITY[sdk=iphoneos*]" = "iPhone Developer";
				COPY_PHASE_STRIP = NO;
				CURRENT_PROJECT_VERSION = 1;
				DEBUG_INFORMATION_FORMAT = "dwarf-with-dsym";
				ENABLE_NS_ASSERTIONS = NO;
				ENABLE_STRICT_OBJC_MSGSEND = YES;
				GCC_C_LANGUAGE_STANDARD = gnu99;
				GCC_NO_COMMON_BLOCKS = YES;
				GCC_WARN_64_TO_32_BIT_CONVERSION = YES;
				GCC_WARN_ABOUT_RETURN_TYPE = YES_ERROR;
				GCC_WARN_UNDECLARED_SELECTOR = YES;
				GCC_WARN_UNINITIALIZED_AUTOS = YES_AGGRESSIVE;
				GCC_WARN_UNUSED_FUNCTION = YES;
				GCC_WARN_UNUSED_VARIABLE = YES;
				IPHONEOS_DEPLOYMENT_TARGET = 8.3;
				MTL_ENABLE_DEBUG_INFO = NO;
				SDKROOT = iphoneos;
				TARGETED_DEVICE_FAMILY = "1,2";
				VALIDATE_PRODUCT = YES;
				VERSIONING_SYSTEM = "apple-generic";
				VERSION_INFO_PREFIX = "";
			};
			name = Release;
		};
		657729741B3D9E0E00B5D153 /* Debug */ = {
			isa = XCBuildConfiguration;
			buildSettings = {
				DEFINES_MODULE = YES;
				DYLIB_COMPATIBILITY_VERSION = 1;
				DYLIB_CURRENT_VERSION = 1;
				DYLIB_INSTALL_NAME_BASE = "@rpath";
				INFOPLIST_FILE = Operations/Info.plist;
				INSTALL_PATH = "$(LOCAL_LIBRARY_DIR)/Frameworks";
				LD_RUNPATH_SEARCH_PATHS = "$(inherited) @executable_path/Frameworks @loader_path/Frameworks";
				PRODUCT_BUNDLE_IDENTIFIER = "me.danthorpe.$(PRODUCT_NAME:rfc1034identifier)";
				PRODUCT_NAME = "$(TARGET_NAME)";
				SKIP_INSTALL = YES;
			};
			name = Debug;
		};
		657729751B3D9E0E00B5D153 /* Release */ = {
			isa = XCBuildConfiguration;
			buildSettings = {
				DEFINES_MODULE = YES;
				DYLIB_COMPATIBILITY_VERSION = 1;
				DYLIB_CURRENT_VERSION = 1;
				DYLIB_INSTALL_NAME_BASE = "@rpath";
				INFOPLIST_FILE = Operations/Info.plist;
				INSTALL_PATH = "$(LOCAL_LIBRARY_DIR)/Frameworks";
				LD_RUNPATH_SEARCH_PATHS = "$(inherited) @executable_path/Frameworks @loader_path/Frameworks";
				PRODUCT_BUNDLE_IDENTIFIER = "me.danthorpe.$(PRODUCT_NAME:rfc1034identifier)";
				PRODUCT_NAME = "$(TARGET_NAME)";
				SKIP_INSTALL = YES;
			};
			name = Release;
		};
		657729771B3D9E0E00B5D153 /* Debug */ = {
			isa = XCBuildConfiguration;
			buildSettings = {
				FRAMEWORK_SEARCH_PATHS = (
					"$(SDKROOT)/Developer/Library/Frameworks",
					"$(inherited)",
				);
				GCC_PREPROCESSOR_DEFINITIONS = (
					"DEBUG=1",
					"$(inherited)",
				);
				INFOPLIST_FILE = OperationsTests/Info.plist;
				LD_RUNPATH_SEARCH_PATHS = "$(inherited) @executable_path/Frameworks @loader_path/Frameworks";
				PRODUCT_BUNDLE_IDENTIFIER = "me.danthorpe.$(PRODUCT_NAME:rfc1034identifier)";
				PRODUCT_NAME = "$(TARGET_NAME)";
			};
			name = Debug;
		};
		657729781B3D9E0E00B5D153 /* Release */ = {
			isa = XCBuildConfiguration;
			buildSettings = {
				FRAMEWORK_SEARCH_PATHS = (
					"$(SDKROOT)/Developer/Library/Frameworks",
					"$(inherited)",
				);
				INFOPLIST_FILE = OperationsTests/Info.plist;
				LD_RUNPATH_SEARCH_PATHS = "$(inherited) @executable_path/Frameworks @loader_path/Frameworks";
				PRODUCT_BUNDLE_IDENTIFIER = "me.danthorpe.$(PRODUCT_NAME:rfc1034identifier)";
				PRODUCT_NAME = "$(TARGET_NAME)";
			};
			name = Release;
		};
/* End XCBuildConfiguration section */

/* Begin XCConfigurationList section */
		657729571B3D9E0E00B5D153 /* Build configuration list for PBXProject "Operations" */ = {
			isa = XCConfigurationList;
			buildConfigurations = (
				657729711B3D9E0E00B5D153 /* Debug */,
				657729721B3D9E0E00B5D153 /* Release */,
			);
			defaultConfigurationIsVisible = 0;
			defaultConfigurationName = Release;
		};
		657729731B3D9E0E00B5D153 /* Build configuration list for PBXNativeTarget "Operations" */ = {
			isa = XCConfigurationList;
			buildConfigurations = (
				657729741B3D9E0E00B5D153 /* Debug */,
				657729751B3D9E0E00B5D153 /* Release */,
			);
			defaultConfigurationIsVisible = 0;
			defaultConfigurationName = Release;
		};
		657729761B3D9E0E00B5D153 /* Build configuration list for PBXNativeTarget "OperationsTests" */ = {
			isa = XCConfigurationList;
			buildConfigurations = (
				657729771B3D9E0E00B5D153 /* Debug */,
				657729781B3D9E0E00B5D153 /* Release */,
			);
			defaultConfigurationIsVisible = 0;
			defaultConfigurationName = Release;
		};
/* End XCConfigurationList section */
	};
	rootObject = 657729541B3D9E0E00B5D153 /* Project object */;
}<|MERGE_RESOLUTION|>--- conflicted
+++ resolved
@@ -67,9 +67,6 @@
 		65D6F5891B5BEAC9003D35AD /* NetworkObserver.swift in Sources */ = {isa = PBXBuildFile; fileRef = 65D6F5881B5BEAC9003D35AD /* NetworkObserver.swift */; };
 		65D6F58B1B5BF264003D35AD /* NetworkObserverTests.swift in Sources */ = {isa = PBXBuildFile; fileRef = 65D6F58A1B5BF264003D35AD /* NetworkObserverTests.swift */; };
 		65D6F58D1B5BFE59003D35AD /* ReachabilityCondition.swift in Sources */ = {isa = PBXBuildFile; fileRef = 65D6F58C1B5BFE59003D35AD /* ReachabilityCondition.swift */; };
-<<<<<<< HEAD
-		65DB2B831B5EFD37008792C3 /* WebpageOperation.swift in Sources */ = {isa = PBXBuildFile; fileRef = 65DB2B821B5EFD37008792C3 /* WebpageOperation.swift */; };
-=======
 		65D86DF31B8FBFF800CFEBE5 /* AddressBookExternalChangeCallbacks.m in Sources */ = {isa = PBXBuildFile; fileRef = 65D86DF21B8FBFF800CFEBE5 /* AddressBookExternalChangeCallbacks.m */; };
 		65DADF631B62D73100EAD25B /* ReachableOperation.swift in Sources */ = {isa = PBXBuildFile; fileRef = 65DADF621B62D73100EAD25B /* ReachableOperation.swift */; };
 		65DADF651B62D75400EAD25B /* ReachableOperationTests.swift in Sources */ = {isa = PBXBuildFile; fileRef = 65DADF641B62D75400EAD25B /* ReachableOperationTests.swift */; };
@@ -79,7 +76,6 @@
 		65E4E1501B8B9B7E00A8F5DD /* AddressBook.swift in Sources */ = {isa = PBXBuildFile; fileRef = 65E4E14F1B8B9B7E00A8F5DD /* AddressBook.swift */; };
 		65E4E1541B8BC6BA00A8F5DD /* AddressBookConditions.swift in Sources */ = {isa = PBXBuildFile; fileRef = 65E4E1531B8BC6BA00A8F5DD /* AddressBookConditions.swift */; };
 		65FABD601B600DA40072B599 /* BlockCondition.swift in Sources */ = {isa = PBXBuildFile; fileRef = 65FABD5F1B600DA40072B599 /* BlockCondition.swift */; };
->>>>>>> dd1829f9
 /* End PBXBuildFile section */
 
 /* Begin PBXContainerItemProxy section */
@@ -156,9 +152,6 @@
 		65D6F5881B5BEAC9003D35AD /* NetworkObserver.swift */ = {isa = PBXFileReference; fileEncoding = 4; lastKnownFileType = sourcecode.swift; path = NetworkObserver.swift; sourceTree = "<group>"; };
 		65D6F58A1B5BF264003D35AD /* NetworkObserverTests.swift */ = {isa = PBXFileReference; fileEncoding = 4; lastKnownFileType = sourcecode.swift; path = NetworkObserverTests.swift; sourceTree = "<group>"; };
 		65D6F58C1B5BFE59003D35AD /* ReachabilityCondition.swift */ = {isa = PBXFileReference; fileEncoding = 4; lastKnownFileType = sourcecode.swift; path = ReachabilityCondition.swift; sourceTree = "<group>"; };
-<<<<<<< HEAD
-		65DB2B821B5EFD37008792C3 /* WebpageOperation.swift */ = {isa = PBXFileReference; fileEncoding = 4; lastKnownFileType = sourcecode.swift; path = WebpageOperation.swift; sourceTree = "<group>"; };
-=======
 		65D86DF21B8FBFF800CFEBE5 /* AddressBookExternalChangeCallbacks.m */ = {isa = PBXFileReference; fileEncoding = 4; lastKnownFileType = sourcecode.c.objc; name = AddressBookExternalChangeCallbacks.m; path = AddressBook/AddressBookExternalChangeCallbacks.m; sourceTree = "<group>"; };
 		65DADF621B62D73100EAD25B /* ReachableOperation.swift */ = {isa = PBXFileReference; fileEncoding = 4; lastKnownFileType = sourcecode.swift; path = ReachableOperation.swift; sourceTree = "<group>"; };
 		65DADF641B62D75400EAD25B /* ReachableOperationTests.swift */ = {isa = PBXFileReference; fileEncoding = 4; lastKnownFileType = sourcecode.swift; path = ReachableOperationTests.swift; sourceTree = "<group>"; };
@@ -168,7 +161,6 @@
 		65E4E14F1B8B9B7E00A8F5DD /* AddressBook.swift */ = {isa = PBXFileReference; fileEncoding = 4; lastKnownFileType = sourcecode.swift; name = AddressBook.swift; path = AddressBook/AddressBook.swift; sourceTree = "<group>"; };
 		65E4E1531B8BC6BA00A8F5DD /* AddressBookConditions.swift */ = {isa = PBXFileReference; fileEncoding = 4; lastKnownFileType = sourcecode.swift; name = AddressBookConditions.swift; path = AddressBook/AddressBookConditions.swift; sourceTree = "<group>"; };
 		65FABD5F1B600DA40072B599 /* BlockCondition.swift */ = {isa = PBXFileReference; fileEncoding = 4; lastKnownFileType = sourcecode.swift; path = BlockCondition.swift; sourceTree = "<group>"; };
->>>>>>> dd1829f9
 /* End PBXFileReference section */
 
 /* Begin PBXFrameworksBuildPhase section */
@@ -339,13 +331,6 @@
 		65D6F5731B5AC453003D35AD /* Operations */ = {
 			isa = PBXGroup;
 			children = (
-<<<<<<< HEAD
-				65D6F5761B5ADEF6003D35AD /* BlockOperation.swift */,
-				65D6F57C1B5B009D003D35AD /* DelayOperation.swift */,
-				65D6F5781B5AE925003D35AD /* GroupOperation.swift */,
-				65D6F5741B5AC453003D35AD /* Operation.swift */,
-				65DB2B821B5EFD37008792C3 /* WebpageOperation.swift */,
-=======
 				6558091B1B6049F700CF0722 /* AlertOperation.swift */,
 				65D6F5761B5ADEF6003D35AD /* BlockOperation.swift */,
 				654D7E711B6024C6005108E8 /* CloudKitOperation.swift */,
@@ -356,7 +341,6 @@
 				6597EAD71B65A8B100129294 /* LocationOperation.swift */,
 				65D6F5741B5AC453003D35AD /* Operation.swift */,
 				65DADF621B62D73100EAD25B /* ReachableOperation.swift */,
->>>>>>> dd1829f9
 			);
 			path = Operations;
 			sourceTree = "<group>";
@@ -520,11 +504,7 @@
 				65E4E1501B8B9B7E00A8F5DD /* AddressBook.swift in Sources */,
 				65CB76FE1B3F284A00791E18 /* TimeoutObserver.swift in Sources */,
 				65D6F5791B5AE925003D35AD /* GroupOperation.swift in Sources */,
-<<<<<<< HEAD
-				65DB2B831B5EFD37008792C3 /* WebpageOperation.swift in Sources */,
-=======
 				65D86DF31B8FBFF800CFEBE5 /* AddressBookExternalChangeCallbacks.m in Sources */,
->>>>>>> dd1829f9
 			);
 			runOnlyForDeploymentPostprocessing = 0;
 		};
